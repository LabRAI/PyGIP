from .BackdoorWM import BackdoorWM
from .ImperceptibleWM import ImperceptibleWM
from .ImperceptibleWM2 import ImperceptibleWM2
from .RandomWM import RandomWM
from .SurviveWM import SurviveWM
from .SurviveWM2 import SurviveWM2
from .atom.ATOM import ATOM
from .Integrity import QueryBasedVerificationDefense as IntegrityVerification
<<<<<<< HEAD
from .GrOVe import GroveDefense
=======
from .Revisiting import Revisiting
>>>>>>> e01f70ca

__all__ = [
    'BackdoorWM',
    'ImperceptibleWM',
    'ImperceptibleWM2',
    'RandomWM',
    'SurviveWM',
    'SurviveWM2',
<<<<<<< HEAD
    'IntegrityVerification'
    'GroveDefense'
=======
    'ATOM',
    'IntegrityVerification',
    'Revisiting'
>>>>>>> e01f70ca
]<|MERGE_RESOLUTION|>--- conflicted
+++ resolved
@@ -6,11 +6,8 @@
 from .SurviveWM2 import SurviveWM2
 from .atom.ATOM import ATOM
 from .Integrity import QueryBasedVerificationDefense as IntegrityVerification
-<<<<<<< HEAD
 from .GrOVe import GroveDefense
-=======
 from .Revisiting import Revisiting
->>>>>>> e01f70ca
 
 __all__ = [
     'BackdoorWM',
@@ -19,12 +16,8 @@
     'RandomWM',
     'SurviveWM',
     'SurviveWM2',
-<<<<<<< HEAD
     'IntegrityVerification'
     'GroveDefense'
-=======
     'ATOM',
-    'IntegrityVerification',
     'Revisiting'
->>>>>>> e01f70ca
 ]