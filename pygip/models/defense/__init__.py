--- conflicted
+++ resolved
@@ -6,14 +6,11 @@
 from .SurviveWM2 import SurviveWM2
 from .atom.ATOM import ATOM
 from .Integrity import QueryBasedVerificationDefense as IntegrityVerification
-<<<<<<< HEAD
 from .graph_pruning import GraphPruningDefense
-=======
 from .gnnfingers import GNNFingersDefense
 from .GrOVe import GroveDefense
 from .Revisiting import Revisiting
 
->>>>>>> 2029376a
 
 __all__ = [
     'BackdoorWM',
