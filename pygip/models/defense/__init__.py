from .BackdoorWM import BackdoorWM
from .ImperceptibleWM import ImperceptibleWM
from .ImperceptibleWM2 import ImperceptibleWM2
from .RandomWM import RandomWM
from .SurviveWM import SurviveWM
from .SurviveWM2 import SurviveWM2
from .atom.ATOM import ATOM
from .Integrity import QueryBasedVerificationDefense as IntegrityVerification
from .Revisiting import Revisiting

__all__ = [
    'BackdoorWM',
    'ImperceptibleWM',
    'ImperceptibleWM2',
    'RandomWM',
    'SurviveWM',
    'SurviveWM2',
    'ATOM',
<<<<<<< HEAD
    'Revisiting'
=======
    'IntegrityVerification'
>>>>>>> 58f727a6
]<|MERGE_RESOLUTION|>--- conflicted
+++ resolved
@@ -16,9 +16,6 @@
     'SurviveWM',
     'SurviveWM2',
     'ATOM',
-<<<<<<< HEAD
+    'IntegrityVerification',
     'Revisiting'
-=======
-    'IntegrityVerification'
->>>>>>> 58f727a6
 ]